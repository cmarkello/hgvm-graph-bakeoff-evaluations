--- conflicted
+++ resolved
@@ -99,11 +99,7 @@
 The variant calling scripts require the original FASTA inputs.  Uncompress them as follows:
 
      tar xzf data/altRegions.tar.gz -C data
-<<<<<<< HEAD
-	  
-=======
 
->>>>>>> 763e56e9
 Fasta and vcf data is also required to make some baseline sample graphs for the 1000 Genomes data.  This is prepared with the following commands:
 
 	  tar xzf data/g1kvcf.tar.gz -C data
