--- conflicted
+++ resolved
@@ -106,13 +106,7 @@
     for tsv in glob.glob(os.path.join(options.out_dir, "comp_tables", "*.tsv")):
         with open(tsv) as f:
             lines = [line for line in f]
-<<<<<<< HEAD
-        lines = [lines[0]] + sorted(lines[1:], key = lambda x : (x.split()[0], float(x.split()[1]), 1 - float(x.split()[2])))
-        with open(tsv, "w") as f:
-            for line in lines:
-                f.write(line)
-=======
-            lines = [lines[0]] + sorted(lines[1:])
+            lines = [lines[0]] + sorted(lines[1:], key = lambda x : (x.split()[0], float(x.split()[1]), 1 - float(x.split()[2])))
             # precisions can be bumpy (need to change to sensitivy?)
             # use simple smoother in the meantime
             lines = smooth_table([x.split() for x in lines])
@@ -120,8 +114,6 @@
             for line in lines:
                 f.write(line)
 
->>>>>>> e4196379
-    
 if __name__ == "__main__" :
     sys.exit(main(sys.argv))
         
